--- conflicted
+++ resolved
@@ -4,17 +4,11 @@
 status: accepted
 type: model
 versions:
-<<<<<<< HEAD
-- {created: '2022-01-21 14:50:48.356997', doi: 10.5281/zenodo.5888237, name: Cell Segmentation from Membrane Staining for Plant Tissues, rdf_source: 'https://zenodo.org/api/files/eb8f4259-001c-4989-b8ea-d2997918599d/rdf.yaml',
-  status: accepted, version_id: 10.5281/zenodo.5888237, version_name: revision 1,
-  tags:[zerocostdl4mic, deepimagej, segmentation, 3d, unet, fluorescence-light-microscopy, cell-membrane,
-  plant, arabidopsis, tensorflow], 
+- {created: '2022-01-21 14:50:48.356997', doi: 10.5281/zenodo.5888237, name: Cell Segmentation from Membrane Staining for Plant Tissues, 
+  rdf_source: 'https://zenodo.org/api/files/eb8f4259-001c-4989-b8ea-d2997918599d/rdf.yaml',
+  status: accepted, version_id: '5888237', version_name: revision 1,
+  tags: [zerocostdl4mic, deepimagej, segmentation, 3d, unet, fluorescence-light-microscopy, cell-membrane, plant, arabidopsis, tensorflow], 
   description: A 3D U-net to predict cell membranes in plant tissues, trained on volumes of Arabidopsis thaliana ovules acquired on a confocal microscope.}
-=======
-- {created: '2022-01-21 14:50:48.356997', doi: 10.5281/zenodo.5888237, name: 3D UNet
-    - arabidopsis - ZeroCostDL4Mic, rdf_source: 'https://zenodo.org/api/files/eb8f4259-001c-4989-b8ea-d2997918599d/rdf.yaml',
-  status: accepted, version_id: '5888237', version_name: revision 1}
->>>>>>> a97aa747
 - {created: '2022-01-19 10:16:02.455027', doi: 10.5281/zenodo.5877226, name: 3D UNet
     - arabidopsis - ZeroCostDL4Mic, rdf_source: 'https://zenodo.org/api/files/3759664b-38bf-4ba8-b61d-b017dcf420d1/rdf.yaml',
   status: accepted, version_id: '5877226', version_name: revision 2}
